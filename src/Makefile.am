DIST_SUBDIRS = secp256k1
AM_LDFLAGS = $(PTHREAD_CFLAGS) $(LIBTOOL_LDFLAGS)


if EMBEDDED_LEVELDB
LEVELDB_CPPFLAGS += -I$(srcdir)/leveldb/include
LEVELDB_CPPFLAGS += -I$(srcdir)/leveldb/helpers/memenv
LIBLEVELDB += $(builddir)/leveldb/libleveldb.a
LIBMEMENV  += $(builddir)/leveldb/libmemenv.a

# NOTE: This dependency is not strictly necessary, but without it make may try to build both in parallel, which breaks the LevelDB build system in a race
$(LIBLEVELDB): $(LIBMEMENV)

$(LIBLEVELDB) $(LIBMEMENV):
	@echo "Building LevelDB ..." && $(MAKE) -C $(@D) $(@F) CXX="$(CXX)" \
	  CC="$(CC)" PLATFORM=$(TARGET_OS) AR="$(AR)" $(LEVELDB_TARGET_FLAGS) \
          OPT="$(CXXFLAGS) $(CPPFLAGS) -D__STDC_LIMIT_MACROS"
endif

BITCOIN_CONFIG_INCLUDES=-I$(builddir)/config
BITCOIN_INCLUDES=-I$(builddir) -I$(builddir)/obj $(BOOST_CPPFLAGS) $(LEVELDB_CPPFLAGS) $(CRYPTO_CFLAGS) $(SSL_CFLAGS)

BITCOIN_INCLUDES += -I$(srcdir)/secp256k1/include

LIBBITCOIN_SERVER=libbitcoin_server.a
LIBBITCOIN_WALLET=libbitcoin_wallet.a
LIBBITCOIN_COMMON=libbitcoin_common.a
LIBBITCOIN_CLI=libbitcoin_cli.a
LIBBITCOIN_UTIL=libbitcoin_util.a
LIBBITCOIN_CRYPTO=crypto/libbitcoin_crypto.a
LIBBITCOIN_UNIVALUE=univalue/libbitcoin_univalue.a
LIBBITCOINQT=qt/libbitcoinqt.a
LIBSECP256K1=secp256k1/libsecp256k1.la

$(LIBSECP256K1): $(wildcard secp256k1/src/*) $(wildcard secp256k1/include/*)
	$(AM_V_at)$(MAKE) $(AM_MAKEFLAGS) -C $(@D) $(@F)

# Make is not made aware of per-object dependencies to avoid limiting building parallelization
# But to build the less dependent modules first, we manually select their order here:
EXTRA_LIBRARIES = \
  crypto/libbitcoin_crypto.a \
  libbitcoin_util.a \
  libbitcoin_common.a \
  univalue/libbitcoin_univalue.a \
  libbitcoin_server.a \
  libbitcoin_cli.a
if ENABLE_WALLET
BITCOIN_INCLUDES += $(BDB_CPPFLAGS)
EXTRA_LIBRARIES += libbitcoin_wallet.a
endif

if BUILD_BITCOIN_LIBS
lib_LTLIBRARIES = libbitcoinconsensus.la
LIBBITCOIN_CONSENSUS=libbitcoinconsensus.la
else
LIBBITCOIN_CONSENSUS=
endif

bin_PROGRAMS =
TESTS =

if BUILD_BITCOIND
  bin_PROGRAMS += bitcoind
endif

if BUILD_BITCOIN_UTILS
  bin_PROGRAMS += bitcoin-cli bitcoin-tx
endif

.PHONY: FORCE
# bitcoin core #
BITCOIN_CORE_H = \
  addrman.h \
  alert.h \
  amount.h \
  arith_uint256.h \
  base58.h \
  bloom.h \
  chain.h \
  chainparams.h \
  chainparamsbase.h \
  chainparamsseeds.h \
  checkpoints.h \
  checkqueue.h \
  clientversion.h \
  coincontrol.h \
  coins.h \
  compat.h \
  compat/byteswap.h \
  compat/endian.h \
  compat/sanity.h \
  compressor.h \
  consensus/consensus.h \
  consensus/params.h \
  core_io.h \
  eccryptoverify.h \
  ecwrapper.h \
  hash.h \
  init.h \
  key.h \
  keystore.h \
  leveldbwrapper.h \
  limitedmap.h \
  main.h \
  memusage.h \
  merkleblock.h \
  miner.h \
  mruset.h \
<<<<<<< HEAD
  ncc.h \
  ncctrie.h \
  netbase.h \
=======
>>>>>>> 377711ff
  net.h \
  netbase.h \
  noui.h \
  policy/fees.h \
  pow.h \
  primitives/block.h \
  primitives/transaction.h \
  protocol.h \
  pubkey.h \
  random.h \
  rpcclient.h \
  rpcprotocol.h \
  rpcserver.h \
  scheduler.h \
  script/interpreter.h \
  script/script.h \
  script/script_error.h \
  script/sigcache.h \
  script/sign.h \
  script/standard.h \
  serialize.h \
  streams.h \
  support/allocators/secure.h \
  support/allocators/zeroafterfree.h \
  support/cleanse.h \
  support/pagelocker.h \
  sync.h \
  threadsafety.h \
  timedata.h \
  tinyformat.h \
  txdb.h \
  txmempool.h \
  ui_interface.h \
  uint256.h \
  undo.h \
  util.h \
  utilmoneystr.h \
  utilstrencodings.h \
  utiltime.h \
  validationinterface.h \
  version.h \
  wallet/crypter.h \
  wallet/db.h \
  wallet/wallet.h \
  wallet/wallet_ismine.h \
  wallet/walletdb.h

JSON_H = \
  json/json_spirit.h \
  json/json_spirit_error_position.h \
  json/json_spirit_reader.h \
  json/json_spirit_reader_template.h \
  json/json_spirit_stream_reader.h \
  json/json_spirit_utils.h \
  json/json_spirit_value.h \
  json/json_spirit_writer.h \
  json/json_spirit_writer_template.h

obj/build.h: FORCE
	@$(MKDIR_P) $(builddir)/obj
	@$(top_srcdir)/share/genbuild.sh $(abs_top_builddir)/src/obj/build.h \
	  $(abs_top_srcdir)
libbitcoin_util_a-clientversion.$(OBJEXT): obj/build.h

# server: shared between bitcoind and bitcoin-qt
libbitcoin_server_a_CPPFLAGS = $(BITCOIN_INCLUDES) $(MINIUPNPC_CPPFLAGS)
libbitcoin_server_a_SOURCES = \
  addrman.cpp \
  alert.cpp \
  bloom.cpp \
  chain.cpp \
  checkpoints.cpp \
  init.cpp \
  leveldbwrapper.cpp \
  main.cpp \
  merkleblock.cpp \
  miner.cpp \
  ncctrie.cpp \
  net.cpp \
  noui.cpp \
  policy/fees.cpp \
  pow.cpp \
  rest.cpp \
  rpcblockchain.cpp \
  rpcmining.cpp \
  rpcmisc.cpp \
  rpcncctrie.cpp \
  rpcnet.cpp \
  rpcrawtransaction.cpp \
  rpcserver.cpp \
  script/sigcache.cpp \
  timedata.cpp \
  txdb.cpp \
  txmempool.cpp \
  validationinterface.cpp \
  $(JSON_H) \
  $(BITCOIN_CORE_H)

# wallet: shared between bitcoind and bitcoin-qt, but only linked
# when wallet enabled
libbitcoin_wallet_a_CPPFLAGS = $(BITCOIN_INCLUDES)
libbitcoin_wallet_a_SOURCES = \
  wallet/crypter.cpp \
  wallet/db.cpp \
  wallet/rpcdump.cpp \
  wallet/rpcwallet.cpp \
  wallet/wallet.cpp \
  wallet/wallet_ismine.cpp \
  wallet/walletdb.cpp \
  $(BITCOIN_CORE_H)

# crypto primitives library
crypto_libbitcoin_crypto_a_CPPFLAGS = $(BITCOIN_CONFIG_INCLUDES)
crypto_libbitcoin_crypto_a_SOURCES = \
  crypto/common.h \
  crypto/hmac_sha256.cpp \
  crypto/hmac_sha256.h \
  crypto/hmac_sha512.cpp \
  crypto/hmac_sha512.h \
  crypto/ripemd160.cpp \
  crypto/ripemd160.h \
  crypto/sha1.cpp \
  crypto/sha1.h \
  crypto/sha256.cpp \
  crypto/sha256.h \
  crypto/sha512.cpp \
  crypto/sha512.h

# univalue JSON library
univalue_libbitcoin_univalue_a_SOURCES = \
  univalue/univalue.cpp \
  univalue/univalue.h \
  univalue/univalue_escapes.h \
  univalue/univalue_read.cpp \
  univalue/univalue_write.cpp

# common: shared between bitcoind, and bitcoin-qt and non-server tools
libbitcoin_common_a_CPPFLAGS = $(BITCOIN_INCLUDES)
libbitcoin_common_a_SOURCES = \
  amount.cpp \
  arith_uint256.cpp \
  base58.cpp \
  chainparams.cpp \
  coins.cpp \
  compressor.cpp \
  core_read.cpp \
  core_write.cpp \
  eccryptoverify.cpp \
  ecwrapper.cpp \
  hash.cpp \
  key.cpp \
  keystore.cpp \
  ncc.cpp \
  netbase.cpp \
  primitives/block.cpp \
  primitives/transaction.cpp \
  protocol.cpp \
  pubkey.cpp \
  scheduler.cpp \
  script/interpreter.cpp \
  script/script.cpp \
  script/script_error.cpp \
  script/sign.cpp \
  script/standard.cpp \
  $(BITCOIN_CORE_H)

# util: shared between all executables.
# This library *must* be included to make sure that the glibc
# backward-compatibility objects and their sanity checks are linked.
libbitcoin_util_a_CPPFLAGS = $(BITCOIN_INCLUDES)
libbitcoin_util_a_SOURCES = \
  support/pagelocker.cpp \
  chainparamsbase.cpp \
  clientversion.cpp \
  compat/glibc_sanity.cpp \
  compat/glibcxx_sanity.cpp \
  compat/strnlen.cpp \
  random.cpp \
  rpcprotocol.cpp \
  support/cleanse.cpp \
  sync.cpp \
  uint256.cpp \
  util.cpp \
  utilmoneystr.cpp \
  utilstrencodings.cpp \
  utiltime.cpp \
  $(BITCOIN_CORE_H)

if GLIBC_BACK_COMPAT
libbitcoin_util_a_SOURCES += compat/glibc_compat.cpp
endif

# cli: shared between bitcoin-cli and bitcoin-qt
libbitcoin_cli_a_CPPFLAGS = $(BITCOIN_INCLUDES)
libbitcoin_cli_a_SOURCES = \
  rpcclient.cpp \
  $(BITCOIN_CORE_H)

nodist_libbitcoin_util_a_SOURCES = $(srcdir)/obj/build.h
#

# bitcoind binary #
bitcoind_SOURCES = bitcoind.cpp
bitcoind_CPPFLAGS = $(BITCOIN_INCLUDES)
bitcoind_LDFLAGS = $(RELDFLAGS) $(AM_LDFLAGS) $(LIBTOOL_APP_LDFLAGS)

if TARGET_WINDOWS
bitcoind_SOURCES += bitcoind-res.rc
endif

bitcoind_LDADD = \
  $(LIBBITCOIN_SERVER) \
  $(LIBBITCOIN_COMMON) \
  $(LIBBITCOIN_UNIVALUE) \
  $(LIBBITCOIN_UTIL) \
  $(LIBBITCOIN_CRYPTO) \
  $(LIBLEVELDB) \
  $(LIBMEMENV) \
  $(LIBSECP256K1)

if ENABLE_WALLET
bitcoind_LDADD += libbitcoin_wallet.a
endif

bitcoind_LDADD += $(BOOST_LIBS) $(BDB_LIBS) $(SSL_LIBS) $(CRYPTO_LIBS) $(MINIUPNPC_LIBS)
#

# bitcoin-cli binary #
bitcoin_cli_SOURCES = bitcoin-cli.cpp
bitcoin_cli_CPPFLAGS = $(BITCOIN_INCLUDES)
bitcoin_cli_LDFLAGS = $(RELDFLAGS) $(AM_LDFLAGS) $(LIBTOOL_APP_LDFLAGS)

if TARGET_WINDOWS
bitcoin_cli_SOURCES += bitcoin-cli-res.rc
endif

bitcoin_cli_LDADD = \
  $(LIBBITCOIN_CLI) \
  $(LIBBITCOIN_UTIL) \
  $(LIBSECP256K1)

bitcoin_cli_LDADD += $(BOOST_LIBS) $(SSL_LIBS) $(CRYPTO_LIBS)
#

# bitcoin-tx binary #
bitcoin_tx_SOURCES = bitcoin-tx.cpp
bitcoin_tx_CPPFLAGS = $(BITCOIN_INCLUDES)
bitcoin_tx_LDFLAGS = $(RELDFLAGS) $(AM_LDFLAGS) $(LIBTOOL_APP_LDFLAGS)

bitcoin_tx_LDADD = \
  $(LIBBITCOIN_UNIVALUE) \
  $(LIBBITCOIN_COMMON) \
  $(LIBBITCOIN_UTIL) \
  $(LIBBITCOIN_CRYPTO) \
  $(LIBSECP256K1)

bitcoin_tx_LDADD += $(BOOST_LIBS) $(CRYPTO_LIBS)
#

# bitcoinconsensus library #
if BUILD_BITCOIN_LIBS
include_HEADERS = script/bitcoinconsensus.h
libbitcoinconsensus_la_SOURCES = \
  crypto/hmac_sha512.cpp \
  crypto/ripemd160.cpp \
  crypto/sha1.cpp \
  crypto/sha256.cpp \
  crypto/sha512.cpp \
  eccryptoverify.cpp \
  ecwrapper.cpp \
  hash.cpp \
  primitives/transaction.cpp \
  pubkey.cpp \
  script/bitcoinconsensus.cpp \
  script/interpreter.cpp \
  script/script.cpp \
  uint256.cpp \
  utilstrencodings.cpp

if GLIBC_BACK_COMPAT
  libbitcoinconsensus_la_SOURCES += compat/glibc_compat.cpp
endif

libbitcoinconsensus_la_LDFLAGS = -no-undefined $(RELDFLAGS)
libbitcoinconsensus_la_LIBADD = $(CRYPTO_LIBS)
libbitcoinconsensus_la_CPPFLAGS = $(CRYPTO_CFLAGS) -I$(builddir)/obj -DBUILD_BITCOIN_INTERNAL

endif
#

CLEANFILES = leveldb/libleveldb.a leveldb/libmemenv.a *.gcda *.gcno

DISTCLEANFILES = obj/build.h

EXTRA_DIST = leveldb

clean-local:
	-$(MAKE) -C leveldb clean
	-$(MAKE) -C secp256k1 clean
	rm -f leveldb/*/*.gcno leveldb/helpers/memenv/*.gcno
	-rm -f config.h

.rc.o:
	@test -f $(WINDRES)
	$(AM_V_GEN) $(WINDRES) -DWINDRES_PREPROC -i $< -o $@

.mm.o:
	$(AM_V_CXX) $(OBJCXX) $(DEFS) $(DEFAULT_INCLUDES) $(INCLUDES) $(AM_CPPFLAGS) \
	  $(CPPFLAGS) $(AM_CXXFLAGS) $(QT_INCLUDES) $(CXXFLAGS)  -c -o $@ $<

%.pb.cc %.pb.h: %.proto
	@test -f $(PROTOC)
	$(AM_V_GEN) $(PROTOC) --cpp_out=$(@D) --proto_path=$(abspath $(<D) $<)

if ENABLE_TESTS
include Makefile.test.include
endif

if ENABLE_QT
include Makefile.qt.include
endif

if ENABLE_QT_TESTS
include Makefile.qttest.include
endif<|MERGE_RESOLUTION|>--- conflicted
+++ resolved
@@ -106,12 +106,8 @@
   merkleblock.h \
   miner.h \
   mruset.h \
-<<<<<<< HEAD
   ncc.h \
   ncctrie.h \
-  netbase.h \
-=======
->>>>>>> 377711ff
   net.h \
   netbase.h \
   noui.h \
