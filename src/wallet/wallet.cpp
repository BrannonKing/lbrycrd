--- conflicted
+++ resolved
@@ -1752,12 +1752,6 @@
     return res;
 }
 
-<<<<<<< HEAD
-bool CWallet::CreateTransaction(const vector<CRecipient>& vecSend,
-                                CWalletTx& wtxNew, CReserveKey& reservekey, CAmount& nFeeRet, int& nChangePosRet,
-                                std::string& strFailReason, const CCoinControl* coinControl,
-                                const CWalletTx* pwtxIn, unsigned int nTxOut)
-=======
 bool CWallet::FundTransaction(CMutableTransaction& tx, CAmount &nFeeRet, int& nChangePosRet, std::string& strFailReason, bool includeWatching)
 {
     vector<CRecipient> vecSend;
@@ -1803,8 +1797,8 @@
 }
 
 bool CWallet::CreateTransaction(const vector<CRecipient>& vecSend, CWalletTx& wtxNew, CReserveKey& reservekey, CAmount& nFeeRet,
-                                int& nChangePosRet, std::string& strFailReason, const CCoinControl* coinControl, bool sign)
->>>>>>> c6de5cc8
+                                int& nChangePosRet, std::string& strFailReason, const CCoinControl* coinControl, bool sign,
+                                const CWalletTx* pwtxIn, unsigned int nTxOut)
 {
     CAmount nValue = 0;
     unsigned int nSubtractFeeFromAmount = 0;
@@ -1902,7 +1896,7 @@
                     txNew.vout.push_back(txout);
                 }
 
-                CAmount nValueNeeded = nTotalValue;
+                CAmount nValueNeeded = nValueToSelect;
                 if (fUsingWtxIn)
                 {
                     nValueNeeded = nValueNeeded - pwtxIn->vout[nTxOut].nValue;
@@ -1911,11 +1905,7 @@
                 // Choose coins to use
                 set<pair<const CWalletTx*,unsigned int> > setCoins;
                 CAmount nValueIn = 0;
-<<<<<<< HEAD
                 if (!fUsingWtxIn || nValueNeeded > 0)
-=======
-                if (!SelectCoins(nValueToSelect, setCoins, nValueIn, coinControl))
->>>>>>> c6de5cc8
                 {
                     if (!SelectCoins(nValueNeeded, setCoins, nValueIn, coinControl))
                     {
@@ -1936,20 +1926,13 @@
                     dPriority += (double)nCredit * age;
                 }
 
-<<<<<<< HEAD
                 if (fUsingWtxIn)
                 {
                     nValueIn += pwtxIn->vout[nTxOut].nValue;
                     setCoins.insert(make_pair(pwtxIn, nTxOut));
                 }
 
-                CAmount nChange = nValueIn - nValue;
-                if (nSubtractFeeFromAmount == 0)
-                    nChange -= nFeeRet;
-
-=======
                 const CAmount nChange = nValueIn - nValueToSelect;
->>>>>>> c6de5cc8
                 if (nChange > 0)
                 {
                     // Fill a vout to ourself
