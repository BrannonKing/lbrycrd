--- conflicted
+++ resolved
@@ -17,21 +17,15 @@
 enum isminetype
 {
     ISMINE_NO = 0,
-<<<<<<< HEAD
-    ISMINE_WATCH_ONLY = 1,
-    ISMINE_SPENDABLE = 2,
-    ISMINE_CLAIM = 4,
-    ISMINE_SUPPORT = 8,
-    ISMINE_ALL = ISMINE_WATCH_ONLY | ISMINE_SPENDABLE | ISMINE_CLAIM | ISMINE_SUPPORT
-=======
     //! Indicates that we dont know how to create a scriptSig that would solve this if we were given the appropriate private keys
     ISMINE_WATCH_UNSOLVABLE = 1,
     //! Indicates that we know how to create a scriptSig that would solve this if we were given the appropriate private keys
     ISMINE_WATCH_SOLVABLE = 2,
     ISMINE_WATCH_ONLY = ISMINE_WATCH_SOLVABLE | ISMINE_WATCH_UNSOLVABLE,
     ISMINE_SPENDABLE = 4,
-    ISMINE_ALL = ISMINE_WATCH_ONLY | ISMINE_SPENDABLE
->>>>>>> c6de5cc8
+    ISMINE_CLAIM = 8,
+    ISMINE_SUPPORT = 16,
+    ISMINE_ALL = ISMINE_WATCH_ONLY | ISMINE_SPENDABLE | ISMINE_CLAIM | ISMINE_SUPPORT
 };
 /** used for bitflags of isminetype */
 typedef uint8_t isminefilter;
