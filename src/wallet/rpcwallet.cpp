--- conflicted
+++ resolved
@@ -786,10 +786,9 @@
     
     UniValue ret(UniValue::VARR);
 
-    std::list<CAccountingEntry> acentries;
-    CWallet::TxItems txOrdered = pwalletMain->OrderedTxItems(acentries, strAccount);
-
-    for (CWallet::TxItems::reverse_iterator it = txOrdered.rbegin(); it != txOrdered.rend(); ++it)
+    const CWallet::TxItems& txOrdered = pwalletMain->wtxOrdered;
+
+    for (CWallet::TxItems::const_reverse_iterator it = txOrdered.rbegin(); it != txOrdered.rend(); ++it)
     {
         CWalletTx *const pwtx = (*it).second.first;
         if (pwtx != 0 && pwtx->GetDepthInMainChain() >= nMinDepth)
@@ -943,21 +942,12 @@
 
     if (fHelp || params.size() < 2 || params.size() > 5)
         throw runtime_error(
-<<<<<<< HEAD
             "sendtoaddress \"lbrycrdaddress\" amount ( \"comment\" \"comment-to\" subtractfeefromamount )\n"
-            "\nSend an amount to a given address. The amount is a real and is rounded to the nearest 0.00000001\n"
-            + HelpRequiringPassphrase() +
-            "\nArguments:\n"
-            "1. \"lbrycrdaddress\"  (string, required) The lbrycrd address to send to.\n"
-            "2. \"amount\"      (numeric, required) The amount in " + CURRENCY_UNIT + " to send. eg 0.1\n"
-=======
-            "sendtoaddress \"bitcoinaddress\" amount ( \"comment\" \"comment-to\" subtractfeefromamount )\n"
             "\nSend an amount to a given address.\n"
             + HelpRequiringPassphrase() +
             "\nArguments:\n"
-            "1. \"bitcoinaddress\"  (string, required) The bitcoin address to send to.\n"
+            "1. \"lbrycrdaddress\"  (string, required) The lbrycrd address to send to.\n"
             "2. \"amount\"      (numeric or string, required) The amount in " + CURRENCY_UNIT + " to send. eg 0.1\n"
->>>>>>> d2899501
             "3. \"comment\"     (string, optional) A comment used to store what the transaction is for. \n"
             "                             This is not part of the transaction, just kept in your wallet.\n"
             "4. \"comment-to\"  (string, optional) A comment to store the name of the person or organization \n"
@@ -1428,24 +1418,13 @@
 
     if (fHelp || params.size() < 3 || params.size() > 6)
         throw runtime_error(
-<<<<<<< HEAD
             "sendfrom \"fromaccount\" \"tolbrycrdaddress\" amount ( minconf \"comment\" \"comment-to\" )\n"
             "\nDEPRECATED (use sendtoaddress). Sent an amount from an account to a lbrycrd address.\n"
-            "The amount is a real and is rounded to the nearest 0.00000001."
             + HelpRequiringPassphrase() + "\n"
             "\nArguments:\n"
             "1. \"fromaccount\"       (string, required) The name of the account to send funds from. May be the default account using \"\".\n"
             "2. \"tolbrycrdaddress\"  (string, required) The lbrycrd address to send funds to.\n"
-            "3. amount                (numeric, required) The amount in " + CURRENCY_UNIT + " (transaction fee is added on top).\n"
-=======
-            "sendfrom \"fromaccount\" \"tobitcoinaddress\" amount ( minconf \"comment\" \"comment-to\" )\n"
-            "\nDEPRECATED (use sendtoaddress). Sent an amount from an account to a bitcoin address."
-            + HelpRequiringPassphrase() + "\n"
-            "\nArguments:\n"
-            "1. \"fromaccount\"       (string, required) The name of the account to send funds from. May be the default account using \"\".\n"
-            "2. \"tobitcoinaddress\"  (string, required) The bitcoin address to send funds to.\n"
             "3. amount                (numeric or string, required) The amount in " + CURRENCY_UNIT + " (transaction fee is added on top).\n"
->>>>>>> d2899501
             "4. minconf               (numeric, optional, default=1) Only use funds with at least this many confirmations.\n"
             "5. \"comment\"           (string, optional) A comment used to store what the transaction is for. \n"
             "                                     This is not part of the transaction, just kept in your wallet.\n"
@@ -1510,11 +1489,7 @@
             "1. \"fromaccount\"         (string, required) DEPRECATED. The account to send the funds from. Should be \"\" for the default account\n"
             "2. \"amounts\"             (string, required) A json object with addresses and amounts\n"
             "    {\n"
-<<<<<<< HEAD
-            "      \"address\":amount   (numeric) The lbrycrd address is the key, the numeric amount in " + CURRENCY_UNIT + " is the value\n"
-=======
-            "      \"address\":amount   (numeric or string) The bitcoin address is the key, the numeric amount (can be string) in " + CURRENCY_UNIT + " is the value\n"
->>>>>>> d2899501
+            "      \"address\":amount   (numeric or string) The lbrycrd address is the key, the numeric amount (can be string) in " + CURRENCY_UNIT + " is the value\n"
             "      ,...\n"
             "    }\n"
             "3. minconf                 (numeric, optional, default=1) Only use the balance confirmed at least this many times.\n"
@@ -2666,12 +2641,8 @@
             "lockunspent unlock ([{\"txid\":\"txid\",\"vout\":n},...])\n"
             "\nUpdates list of temporarily unspendable outputs.\n"
             "Temporarily lock (unlock=false) or unlock (unlock=true) specified transaction outputs.\n"
-<<<<<<< HEAD
+            "If no transaction outputs are specified when unlocking then all current locked transaction outputs are unlocked.\n"
             "A locked transaction output will not be chosen by automatic coin selection, when spending LBC.\n"
-=======
-            "If no transaction outputs are specified when unlocking then all current locked transaction outputs are unlocked.\n"
-            "A locked transaction output will not be chosen by automatic coin selection, when spending bitcoins.\n"
->>>>>>> d2899501
             "Locks are stored in memory only. Nodes start with zero locked outputs, and the locked output list\n"
             "is always cleared (by virtue of process exit) when a node stops or fails.\n"
             "Also see the listunspent call\n"
