--- conflicted
+++ resolved
@@ -198,12 +198,7 @@
 {
     // Test PartitionCheck
     CCriticalSection csDummy;
-<<<<<<< HEAD
-    CChain chainDummy;
     CBlockIndex indexDummy[2000];
-=======
-    CBlockIndex indexDummy[100];
->>>>>>> c6de5cc8
     CChainParams& params = Params(CBaseChainParams::MAIN);
     int64_t nPowTargetSpacing = params.GetConsensus().nPowTargetSpacing;
 
@@ -221,20 +216,16 @@
         // Other members don't matter, the partition check code doesn't
         // use them
     }
-<<<<<<< HEAD
-    chainDummy.SetTip(&indexDummy[1999]);
-=======
->>>>>>> c6de5cc8
 
     // Test 1: chain with blocks every nPowTargetSpacing seconds,
     // as normal, no worries:
-    PartitionCheck(falseFunc, csDummy, &indexDummy[99], nPowTargetSpacing);
+    PartitionCheck(falseFunc, csDummy, &indexDummy[1999], nPowTargetSpacing);
     BOOST_CHECK(strMiscWarning.empty());
 
     // Test 2: go 3.5 hours without a block, expect a warning:
     now += 3*60*60+30*60;
     SetMockTime(now);
-    PartitionCheck(falseFunc, csDummy, &indexDummy[99], nPowTargetSpacing);
+    PartitionCheck(falseFunc, csDummy, &indexDummy[1999], nPowTargetSpacing);
     BOOST_CHECK(!strMiscWarning.empty());
     BOOST_TEST_MESSAGE(std::string("Got alert text: ")+strMiscWarning);
     strMiscWarning = "";
@@ -243,22 +234,16 @@
     // code:
     now += 60*10;
     SetMockTime(now);
-    PartitionCheck(falseFunc, csDummy, &indexDummy[99], nPowTargetSpacing);
+    PartitionCheck(falseFunc, csDummy, &indexDummy[1999], nPowTargetSpacing);
     BOOST_CHECK(strMiscWarning.empty());
 
     // Test 4: get 2.5 times as many blocks as expected:
     now += 60*60*24; // Pretend it is a day later
     SetMockTime(now);
     int64_t quickSpacing = nPowTargetSpacing*2/5;
-<<<<<<< HEAD
     for (int i = 0; i < 2000; i++) // Tweak chain timestamps:
         indexDummy[i].nTime = now - (2000-i)*quickSpacing;
-    PartitionCheck(falseFunc, csDummy, chainDummy, nPowTargetSpacing);
-=======
-    for (int i = 0; i < 100; i++) // Tweak chain timestamps:
-        indexDummy[i].nTime = now - (100-i)*quickSpacing;
-    PartitionCheck(falseFunc, csDummy, &indexDummy[99], nPowTargetSpacing);
->>>>>>> c6de5cc8
+    PartitionCheck(falseFunc, csDummy, &indexDummy[1999], nPowTargetSpacing);
     BOOST_CHECK(!strMiscWarning.empty());
     BOOST_TEST_MESSAGE(std::string("Got alert text: ")+strMiscWarning);
     strMiscWarning = "";
