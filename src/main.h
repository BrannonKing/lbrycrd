// Copyright (c) 2009-2010 Satoshi Nakamoto
// Copyright (c) 2009-2015 The Bitcoin Core developers
// Distributed under the MIT software license, see the accompanying
// file COPYING or http://www.opensource.org/licenses/mit-license.php.

#ifndef BITCOIN_MAIN_H
#define BITCOIN_MAIN_H

#if defined(HAVE_CONFIG_H)
#include "config/bitcoin-config.h"
#endif

#include "amount.h"
#include "chain.h"
#include "coins.h"
#include "net.h"
#include "claimtrie.h"
#include "script/script_error.h"
#include "sync.h"
#include "versionbits.h"

#include <algorithm>
#include <exception>
#include <map>
#include <set>
#include <stdint.h>
#include <string>
#include <utility>
#include <vector>

#include <boost/unordered_map.hpp>

class CBlockIndex;
class CBlockTreeDB;
class CBloomFilter;
class CChainParams;
class CInv;
class CScriptCheck;
class CTxMemPool;
class CValidationInterface;
class CValidationState;

struct CNodeStateStats;
struct LockPoints;

/** Default for DEFAULT_WHITELISTRELAY. */
static const bool DEFAULT_WHITELISTRELAY = true;
/** Default for DEFAULT_WHITELISTFORCERELAY. */
static const bool DEFAULT_WHITELISTFORCERELAY = true;
/** Default for -minrelaytxfee, minimum relay fee for transactions */
static const unsigned int DEFAULT_MIN_RELAY_TX_FEE = 1000;
//! -maxtxfee default
static const CAmount DEFAULT_TRANSACTION_MAXFEE = 0.1 * COIN;
//! Discourage users to set fees higher than this amount (in satoshis) per kB
static const CAmount HIGH_TX_FEE_PER_KB = 0.01 * COIN;
//! -maxtxfee will warn if called with a higher fee than this amount (in satoshis)
static const CAmount HIGH_MAX_TX_FEE = 100 * HIGH_TX_FEE_PER_KB;
/** Default for -maxorphantx, maximum number of orphan transactions kept in memory */
static const unsigned int DEFAULT_MAX_ORPHAN_TRANSACTIONS = 100;
/** Default for -limitancestorcount, max number of in-mempool ancestors */
static const unsigned int DEFAULT_ANCESTOR_LIMIT = 25;
/** Default for -limitancestorsize, maximum kilobytes of tx + all in-mempool ancestors */
static const unsigned int DEFAULT_ANCESTOR_SIZE_LIMIT = 101;
/** Default for -limitdescendantcount, max number of in-mempool descendants */
static const unsigned int DEFAULT_DESCENDANT_LIMIT = 25;
/** Default for -limitdescendantsize, maximum kilobytes of in-mempool descendants */
static const unsigned int DEFAULT_DESCENDANT_SIZE_LIMIT = 101;
/** Default for -mempoolexpiry, expiration time for mempool transactions in hours */
static const unsigned int DEFAULT_MEMPOOL_EXPIRY = 72;
/** The maximum size of a blk?????.dat file (since 0.8) */
static const unsigned int MAX_BLOCKFILE_SIZE = 0x8000000; // 128 MiB
/** The pre-allocation chunk size for blk?????.dat files (since 0.8) */
static const unsigned int BLOCKFILE_CHUNK_SIZE = 0x1000000; // 16 MiB
/** The pre-allocation chunk size for rev?????.dat files (since 0.8) */
static const unsigned int UNDOFILE_CHUNK_SIZE = 0x100000; // 1 MiB

/** Maximum number of script-checking threads allowed */
static const int MAX_SCRIPTCHECK_THREADS = 16;
/** -par default (number of script-checking threads, 0 = auto) */
static const int DEFAULT_SCRIPTCHECK_THREADS = 0;
/** Number of blocks that can be requested at any given time from a single peer. */
static const int MAX_BLOCKS_IN_TRANSIT_PER_PEER = 16;
/** Timeout in seconds during which a peer must stall block download progress before being disconnected. */
static const unsigned int BLOCK_STALLING_TIMEOUT = 2;
/** Number of headers sent in one getheaders result. We rely on the assumption that if a peer sends
 *  less than this number, we reached its tip. Changing this value is a protocol upgrade. */
static const unsigned int MAX_HEADERS_RESULTS = 2000;
/** Size of the "block download window": how far ahead of our current height do we fetch?
 *  Larger windows tolerate larger download speed differences between peer, but increase the potential
 *  degree of disordering of blocks on disk (which make reindexing and in the future perhaps pruning
 *  harder). We'll probably want to make this a per-peer adaptive value at some point. */
static const unsigned int BLOCK_DOWNLOAD_WINDOW = 1024;
/** Time to wait (in seconds) between writing blocks/block index to disk. */
static const unsigned int DATABASE_WRITE_INTERVAL = 60 * 60;
/** Time to wait (in seconds) between flushing chainstate to disk. */
static const unsigned int DATABASE_FLUSH_INTERVAL = 24 * 60 * 60;
/** Maximum length of reject messages. */
static const unsigned int MAX_REJECT_MESSAGE_LENGTH = 111;
/** Average delay between local address broadcasts in seconds. */
static const unsigned int AVG_LOCAL_ADDRESS_BROADCAST_INTERVAL = 24 * 24 * 60;
/** Average delay between peer address broadcasts in seconds. */
static const unsigned int AVG_ADDRESS_BROADCAST_INTERVAL = 30;
/** Average delay between trickled inventory broadcasts in seconds.
 *  Blocks, whitelisted receivers, and a random 25% of transactions bypass this. */
static const unsigned int AVG_INVENTORY_BROADCAST_INTERVAL = 5;
/** Average delay between feefilter broadcasts in seconds. */
static const unsigned int AVG_FEEFILTER_BROADCAST_INTERVAL = 10 * 60;
/** Maximum feefilter broadcast delay after significant change. */
static const unsigned int MAX_FEEFILTER_CHANGE_DELAY = 5 * 60;
/** Block download timeout base, expressed in millionths of the block interval (i.e. 10 min) */
static const int64_t BLOCK_DOWNLOAD_TIMEOUT_BASE = 1000000;
/** Additional block download timeout per parallel downloading peer (i.e. 5 min) */
static const int64_t BLOCK_DOWNLOAD_TIMEOUT_PER_PEER = 500000;

static const unsigned int DEFAULT_LIMITFREERELAY = 15;
static const bool DEFAULT_RELAYPRIORITY = true;
static const int64_t DEFAULT_MAX_TIP_AGE = 24 * 60 * 60;

/** Default for -permitbaremultisig */
static const bool DEFAULT_PERMIT_BAREMULTISIG = true;
static const unsigned int DEFAULT_BYTES_PER_SIGOP = 20;
static const bool DEFAULT_CHECKPOINTS_ENABLED = true;
static const bool DEFAULT_TXINDEX = false;
static const unsigned int DEFAULT_BANSCORE_THRESHOLD = 100;

static const bool DEFAULT_TESTSAFEMODE = false;
/** Default for -mempoolreplacement */
static const bool DEFAULT_ENABLE_REPLACEMENT = true;
/** Default for using fee filter */
static const bool DEFAULT_FEEFILTER = true;

/** Maximum number of headers to announce when relaying blocks with headers message.*/
static const unsigned int MAX_BLOCKS_TO_ANNOUNCE = 8;

static const bool DEFAULT_PEERBLOOMFILTERS = true;

struct BlockHasher
{
    size_t operator()(const uint256& hash) const { return hash.GetCheapHash(); }
};

extern CScript COINBASE_FLAGS;
extern CCriticalSection cs_main;
extern CTxMemPool mempool;
typedef boost::unordered_map<uint256, CBlockIndex*, BlockHasher> BlockMap;
extern BlockMap mapBlockIndex;
extern uint64_t nLastBlockTx;
extern uint64_t nLastBlockSize;
extern const std::string strMessageMagic;
extern CWaitableCriticalSection csBestBlock;
extern CConditionVariable cvBlockChange;
extern bool fImporting;
extern bool fReindex;
extern int nScriptCheckThreads;
extern bool fTxIndex;
extern bool fIsBareMultisigStd;
extern bool fRequireStandard;
extern unsigned int nBytesPerSigOp;
extern bool fCheckBlockIndex;
extern bool fCheckpointsEnabled;
extern size_t nCoinCacheUsage;
/** A fee rate smaller than this is considered zero fee (for relaying, mining and transaction creation) */
extern CFeeRate minRelayTxFee;
/** Absolute maximum transaction fee (in satoshis) used by wallet and mempool (rejects high fee in sendrawtransaction) */
extern CAmount maxTxFee;
/** If the tip is older than this (in seconds), the node is considered to be in initial block download. */
extern int64_t nMaxTipAge;
extern bool fEnableReplacement;

/** Best header we've seen so far (used for getheaders queries' starting points). */
extern CBlockIndex *pindexBestHeader;

/** Minimum disk space required - used in CheckDiskSpace() */
static const uint64_t nMinDiskSpace = 52428800;

/** Pruning-related variables and constants */
/** True if any block files have ever been pruned. */
extern bool fHavePruned;
/** True if we're running in -prune mode. */
extern bool fPruneMode;
/** Number of MiB of block files that we're trying to stay below. */
extern uint64_t nPruneTarget;
/** Block files containing a block-height within MIN_BLOCKS_TO_KEEP of chainActive.Tip() will not be pruned. */
static const unsigned int MIN_BLOCKS_TO_KEEP = 288;

static const signed int DEFAULT_CHECKBLOCKS = MIN_BLOCKS_TO_KEEP;
static const unsigned int DEFAULT_CHECKLEVEL = 3;

// Require that user allocate at least 550MB for block & undo files (blk???.dat and rev???.dat)
// At 1MB per block, 288 blocks = 288MB.
// Add 15% for Undo data = 331MB
// Add 20% for Orphan block rate = 397MB
// We want the low water mark after pruning to be at least 397 MB and since we prune in
// full block file chunks, we need the high water mark which triggers the prune to be
// one 128MB block file + added 15% undo data = 147MB greater for a total of 545MB
// Setting the target to > than 550MB will make it likely we can respect the target.
static const uint64_t MIN_DISK_SPACE_FOR_BLOCK_FILES = 550 * 1024 * 1024;

/** Register with a network node to receive its signals */
void RegisterNodeSignals(CNodeSignals& nodeSignals);
/** Unregister a network node */
void UnregisterNodeSignals(CNodeSignals& nodeSignals);

/** 
 * Process an incoming block. This only returns after the best known valid
 * block is made active. Note that it does not, however, guarantee that the
 * specific block passed to it has been checked for validity!
 * 
 * @param[out]  state   This may be set to an Error state if any error occurred processing it, including during validation/connection/etc of otherwise unrelated blocks during reorganisation; or it may be set to an Invalid state if pblock is itself invalid (but this is not guaranteed even when the block is checked). If you want to *possibly* get feedback on whether pblock is valid, you must also install a CValidationInterface (see validationinterface.h) - this will have its BlockChecked method called whenever *any* block completes validation.
 * @param[in]   pfrom   The node which we are receiving the block from; it is added to mapBlockSource and may be penalised if the block is invalid.
 * @param[in]   pblock  The block we want to process.
 * @param[in]   fForceProcessing Process this block even if unrequested; used for non-network block sources and whitelisted peers.
 * @param[out]  dbp     If pblock is stored to disk (or already there), this will be set to its location.
 * @return True if state.IsValid()
 */
bool ProcessNewBlock(CValidationState& state, const CChainParams& chainparams, const CNode* pfrom, const CBlock* pblock, bool fForceProcessing, CDiskBlockPos* dbp);
/** Check whether enough disk space is available for an incoming block */
bool CheckDiskSpace(uint64_t nAdditionalBytes = 0);
/** Open a block file (blk?????.dat) */
FILE* OpenBlockFile(const CDiskBlockPos &pos, bool fReadOnly = false);
/** Open an undo file (rev?????.dat) */
FILE* OpenUndoFile(const CDiskBlockPos &pos, bool fReadOnly = false);
/** Translation to a filesystem path */
boost::filesystem::path GetBlockPosFilename(const CDiskBlockPos &pos, const char *prefix);
/** Get a cryptographic proof that a name maps to a value **/
bool GetProofForName(const CBlockIndex* pindexProof, const std::string& name, CClaimTrieProof& proof);
/** Import blocks from an external file */
bool LoadExternalBlockFile(const CChainParams& chainparams, FILE* fileIn, CDiskBlockPos *dbp = NULL);
/** Initialize a new block tree database + block data on disk */
bool InitBlockIndex(const CChainParams& chainparams);
/** Load the block tree and coins database from disk */
bool LoadBlockIndex();
/** Unload database information */
void UnloadBlockIndex();
/** Process protocol messages received from a given node */
bool ProcessMessages(CNode* pfrom);
/**
 * Send queued protocol messages to be sent to a give node.
 *
 * @param[in]   pto             The node which we are sending messages to.
 */
bool SendMessages(CNode* pto);
/** Run an instance of the script checking thread */
void ThreadScriptCheck();
/** Try to detect Partition (network isolation) attacks against us */
void PartitionCheck(bool (*initialDownloadCheck)(), CCriticalSection& cs, const CBlockIndex *const &bestHeader, int64_t nPowTargetSpacing);
/** Check whether we are doing an initial block download (synchronizing from disk or network) */
bool IsInitialBlockDownload();
/** Format a string that describes several potential problems detected by the core.
 * strFor can have three values:
 * - "rpc": get critical warnings, which should put the client in safe mode if non-empty
 * - "statusbar": get all warnings
 * - "gui": get all warnings, translated (where possible) for GUI
 * This function only returns the highest priority warning of the set selected by strFor.
 */
std::string GetWarnings(const std::string& strFor);
/** Retrieve a transaction (from memory pool, or from disk, if possible) */
bool GetTransaction(const uint256 &hash, CTransaction &tx, const Consensus::Params& params, uint256 &hashBlock, bool fAllowSlow = false);
/** Find the best known block, and make it the tip of the block chain */
bool ActivateBestChain(CValidationState& state, const CChainParams& chainparams, const CBlock* pblock = NULL);
CAmount GetBlockSubsidy(int nHeight, const Consensus::Params& consensusParams);

/**
 * Prune block and undo files (blk???.dat and undo???.dat) so that the disk space used is less than a user-defined target.
 * The user sets the target (in MB) on the command line or in config file.  This will be run on startup and whenever new
 * space is allocated in a block or undo file, staying below the target. Changing back to unpruned requires a reindex
 * (which in this case means the blockchain must be re-downloaded.)
 *
 * Pruning functions are called from FlushStateToDisk when the global fCheckForPruning flag has been set.
 * Block and undo files are deleted in lock-step (when blk00003.dat is deleted, so is rev00003.dat.)
 * Pruning cannot take place until the longest chain is at least a certain length (100000 on mainnet, 1000 on testnet, 1000 on regtest).
 * Pruning will never delete a block within a defined distance (currently 288) from the active chain's tip.
 * The block index is updated by unsetting HAVE_DATA and HAVE_UNDO for any blocks that were stored in the deleted files.
 * A db flag records the fact that at least some block files have been pruned.
 *
 * @param[out]   setFilesToPrune   The set of file indices that can be unlinked will be returned
 */
void FindFilesToPrune(std::set<int>& setFilesToPrune, uint64_t nPruneAfterHeight);

/**
 *  Actually unlink the specified files
 */
void UnlinkPrunedFiles(std::set<int>& setFilesToPrune);

/** Create a new block index entry for a given block hash */
CBlockIndex * InsertBlockIndex(uint256 hash);
/** Get statistics from node state */
bool GetNodeStateStats(NodeId nodeid, CNodeStateStats &stats);
/** Increase a node's misbehavior score. */
void Misbehaving(NodeId nodeid, int howmuch);
/** Flush all state, indexes and buffers to disk. */
void FlushStateToDisk();
/** Prune block files and flush state to disk. */
void PruneAndFlush();

/** (try to) add transaction to memory pool **/
bool AcceptToMemoryPool(CTxMemPool& pool, CValidationState &state, const CTransaction &tx, bool fLimitFree,
                        bool* pfMissingInputs, CFeeRate* txFeeRate, bool fOverrideMempoolLimit=false, const CAmount nAbsurdFee=0);

/** Convert CValidationState to a human-readable message for logging */
std::string FormatStateMessage(const CValidationState &state);

/** Get the BIP9 state for a given deployment at the current tip. */
ThresholdState VersionBitsTipState(const Consensus::Params& params, Consensus::DeploymentPos pos);

struct CNodeStateStats {
    int nMisbehavior;
    int nSyncHeight;
    int nCommonHeight;
    std::vector<int> vHeightInFlight;
};

struct CDiskTxPos : public CDiskBlockPos
{
    unsigned int nTxOffset; // after header

    ADD_SERIALIZE_METHODS;

    template <typename Stream, typename Operation>
    inline void SerializationOp(Stream& s, Operation ser_action, int nType, int nVersion) {
        READWRITE(*(CDiskBlockPos*)this);
        READWRITE(VARINT(nTxOffset));
    }

    CDiskTxPos(const CDiskBlockPos &blockIn, unsigned int nTxOffsetIn) : CDiskBlockPos(blockIn.nFile, blockIn.nPos), nTxOffset(nTxOffsetIn) {
    }

    CDiskTxPos() {
        SetNull();
    }

    void SetNull() {
        CDiskBlockPos::SetNull();
        nTxOffset = 0;
    }
};


/** 
 * Count ECDSA signature operations the old-fashioned (pre-0.6) way
 * @return number of sigops this transaction's outputs will produce when spent
 * @see CTransaction::FetchInputs
 */
unsigned int GetLegacySigOpCount(const CTransaction& tx);

/**
 * Count ECDSA signature operations in pay-to-script-hash inputs.
 * 
 * @param[in] mapInputs Map of previous transactions that have outputs we're spending
 * @return maximum number of sigops required to validate this transaction's inputs
 * @see CTransaction::FetchInputs
 */
unsigned int GetP2SHSigOpCount(const CTransaction& tx, const CCoinsViewCache& mapInputs);


/**
 * Check whether all inputs of this transaction are valid (no double spends, scripts & sigs, amounts)
 * This does not modify the UTXO set. If pvChecks is not NULL, script checks are pushed onto it
 * instead of being performed inline.
 */
bool CheckInputs(const CTransaction& tx, CValidationState &state, const CCoinsViewCache &view, bool fScriptChecks,
                 unsigned int flags, bool cacheStore, std::vector<CScriptCheck> *pvChecks = NULL);

/** Apply the effects of this transaction on the UTXO set represented by view */
void UpdateCoins(const CTransaction& tx, CValidationState &state, CCoinsViewCache &inputs, int nHeight);

/** Context-independent validity checks */
bool CheckTransaction(const CTransaction& tx, CValidationState& state);

/**
 * Check if transaction is final and can be included in a block with the
 * specified height and time. Consensus critical.
 */
bool IsFinalTx(const CTransaction &tx, int nBlockHeight, int64_t nBlockTime);

/**
 * Check if transaction will be final in the next block to be created.
 *
 * Calls IsFinalTx() with current block height and appropriate block time.
 *
 * See consensus/consensus.h for flag definitions.
 */
bool CheckFinalTx(const CTransaction &tx, int flags = -1);

<<<<<<< HEAD

/** 
=======
/**
 * Test whether the LockPoints height and time are still valid on the current chain
 */
bool TestLockPointValidity(const LockPoints* lp);

/**
 * Check if transaction is final per BIP 68 sequence numbers and can be included in a block.
 * Consensus critical. Takes as input a list of heights at which tx's inputs (in order) confirmed.
 */
bool SequenceLocks(const CTransaction &tx, int flags, std::vector<int>* prevHeights, const CBlockIndex& block);

/**
 * Check if transaction will be BIP 68 final in the next block to be created.
 *
 * Simulates calling SequenceLocks() with data from the tip of the current active chain.
 * Optionally stores in LockPoints the resulting height and time calculated and the hash
 * of the block needed for calculation or skips the calculation and uses the LockPoints
 * passed in for evaluation.
 * The LockPoints should not be considered valid if CheckSequenceLocks returns false.
 *
 * See consensus/consensus.h for flag definitions.
 */
bool CheckSequenceLocks(const CTransaction &tx, int flags, LockPoints* lp = NULL, bool useExistingLockPoints = false);

/**
>>>>>>> d2899501
 * Closure representing one script verification
 * Note that this stores references to the spending transaction 
 */
class CScriptCheck
{
private:
    CScript scriptPubKey;
    const CTransaction *ptxTo;
    unsigned int nIn;
    unsigned int nFlags;
    bool cacheStore;
    ScriptError error;

public:
    CScriptCheck(): ptxTo(0), nIn(0), nFlags(0), cacheStore(false), error(SCRIPT_ERR_UNKNOWN_ERROR) {}
    CScriptCheck(const CCoins& txFromIn, const CTransaction& txToIn, unsigned int nInIn, unsigned int nFlagsIn, bool cacheIn) :
        scriptPubKey(txFromIn.vout[txToIn.vin[nInIn].prevout.n].scriptPubKey),
        ptxTo(&txToIn), nIn(nInIn), nFlags(nFlagsIn), cacheStore(cacheIn), error(SCRIPT_ERR_UNKNOWN_ERROR) { }

    bool operator()();

    void swap(CScriptCheck &check) {
        scriptPubKey.swap(check.scriptPubKey);
        std::swap(ptxTo, check.ptxTo);
        std::swap(nIn, check.nIn);
        std::swap(nFlags, check.nFlags);
        std::swap(cacheStore, check.cacheStore);
        std::swap(error, check.error);
    }

    ScriptError GetScriptError() const { return error; }
};


/** Functions for disk access for blocks */
bool WriteBlockToDisk(const CBlock& block, CDiskBlockPos& pos, const CMessageHeader::MessageStartChars& messageStart);
bool ReadBlockFromDisk(CBlock& block, const CDiskBlockPos& pos, const Consensus::Params& consensusParams);
bool ReadBlockFromDisk(CBlock& block, const CBlockIndex* pindex, const Consensus::Params& consensusParams);

/** Functions for validating blocks and updating the block tree */

<<<<<<< HEAD
/** Undo the effects of this block (with given index) on the UTXO set represented by coins.
 *  In case pfClean is provided, operation will try to be tolerant about errors, and *pfClean
 *  will be true if no problems were found. Otherwise, the return value will be false in case
 *  of problems. Note that in any case, coins may be modified. */
bool DisconnectBlock(const CBlock& block, CValidationState& state, const CBlockIndex* pindex, CCoinsViewCache& coins, CClaimTrieCache& trieCache, bool* pfClean = NULL);

/** Apply the effects of this block (with given index) on the UTXO set represented by coins */
bool ConnectBlock(const CBlock& block, CValidationState& state, CBlockIndex* pindex, CCoinsViewCache& coins, CClaimTrieCache& trieCache, bool fJustCheck = false);

=======
>>>>>>> d2899501
/** Context-independent validity checks */
bool CheckBlockHeader(const CBlockHeader& block, CValidationState& state, bool fCheckPOW = true);
bool CheckBlock(const CBlock& block, CValidationState& state, bool fCheckPOW = true, bool fCheckMerkleRoot = true);

/** Context-dependent validity checks.
 *  By "context", we mean only the previous block headers, but not the UTXO
 *  set; UTXO-related validity checks are done in ConnectBlock(). */
bool ContextualCheckBlockHeader(const CBlockHeader& block, CValidationState& state, CBlockIndex *pindexPrev);
bool ContextualCheckBlock(const CBlock& block, CValidationState& state, CBlockIndex *pindexPrev);

/** Apply the effects of this block (with given index) on the UTXO set represented by coins.
 *  Validity checks that depend on the UTXO set are also done; ConnectBlock()
 *  can fail if those validity checks fail (among other reasons). */
bool ConnectBlock(const CBlock& block, CValidationState& state, CBlockIndex* pindex, CCoinsViewCache& coins, bool fJustCheck = false);

/** Undo the effects of this block (with given index) on the UTXO set represented by coins.
 *  In case pfClean is provided, operation will try to be tolerant about errors, and *pfClean
 *  will be true if no problems were found. Otherwise, the return value will be false in case
 *  of problems. Note that in any case, coins may be modified. */
bool DisconnectBlock(const CBlock& block, CValidationState& state, const CBlockIndex* pindex, CCoinsViewCache& coins, bool* pfClean = NULL);

/** Check a block is completely valid from start to finish (only works on top of our current best block, with cs_main held) */
bool TestBlockValidity(CValidationState& state, const CChainParams& chainparams, const CBlock& block, CBlockIndex* pindexPrev, bool fCheckPOW = true, bool fCheckMerkleRoot = true);


class CBlockFileInfo
{
public:
    unsigned int nBlocks;      //!< number of blocks stored in file
    unsigned int nSize;        //!< number of used bytes of block file
    unsigned int nUndoSize;    //!< number of used bytes in the undo file
    unsigned int nHeightFirst; //!< lowest height of block in file
    unsigned int nHeightLast;  //!< highest height of block in file
    uint64_t nTimeFirst;       //!< earliest time of block in file
    uint64_t nTimeLast;        //!< latest time of block in file

    ADD_SERIALIZE_METHODS;

    template <typename Stream, typename Operation>
    inline void SerializationOp(Stream& s, Operation ser_action, int nType, int nVersion) {
        READWRITE(VARINT(nBlocks));
        READWRITE(VARINT(nSize));
        READWRITE(VARINT(nUndoSize));
        READWRITE(VARINT(nHeightFirst));
        READWRITE(VARINT(nHeightLast));
        READWRITE(VARINT(nTimeFirst));
        READWRITE(VARINT(nTimeLast));
    }

     void SetNull() {
         nBlocks = 0;
         nSize = 0;
         nUndoSize = 0;
         nHeightFirst = 0;
         nHeightLast = 0;
         nTimeFirst = 0;
         nTimeLast = 0;
     }

     CBlockFileInfo() {
         SetNull();
     }

     std::string ToString() const;

     /** update statistics (does not update nSize) */
     void AddBlock(unsigned int nHeightIn, uint64_t nTimeIn) {
         if (nBlocks==0 || nHeightFirst > nHeightIn)
             nHeightFirst = nHeightIn;
         if (nBlocks==0 || nTimeFirst > nTimeIn)
             nTimeFirst = nTimeIn;
         nBlocks++;
         if (nHeightIn > nHeightLast)
             nHeightLast = nHeightIn;
         if (nTimeIn > nTimeLast)
             nTimeLast = nTimeIn;
     }
};

/** RAII wrapper for VerifyDB: Verify consistency of the block and coin databases */
class CVerifyDB {
public:
    CVerifyDB();
    ~CVerifyDB();
    bool VerifyDB(const CChainParams& chainparams, CCoinsView *coinsview, int nCheckLevel, int nCheckDepth);
};

/** Find the last common block between the parameter chain and a locator. */
CBlockIndex* FindForkInGlobalIndex(const CChain& chain, const CBlockLocator& locator);

/** Mark a block as invalid. */
bool InvalidateBlock(CValidationState& state, const Consensus::Params& consensusParams, CBlockIndex *pindex);

/** Remove invalidity status from a block and its descendants. */
bool ReconsiderBlock(CValidationState& state, CBlockIndex *pindex);

/** The currently-connected chain of blocks (protected by cs_main). */
extern CChain chainActive;

/** Global variable that points to the active CCoinsView (protected by cs_main) */
extern CCoinsViewCache *pcoinsTip;

/** Global variable that points to the active CClaimTrie (protected by cs_main) */
extern CClaimTrie *pclaimTrie;

/** Global variable that points to the active block tree (protected by cs_main) */
extern CBlockTreeDB *pblocktree;

/**
 * Return the spend height, which is one more than the inputs.GetBestBlock().
 * While checking, GetBestBlock() refers to the parent block. (protected by cs_main)
 * This is also true for mempool checks.
 */
int GetSpendHeight(const CCoinsViewCache& inputs);

/**
 * Determine what nVersion a new block should use.
 */
int32_t ComputeBlockVersion(const CBlockIndex* pindexPrev, const Consensus::Params& params);

/** Reject codes greater or equal to this can be returned by AcceptToMemPool
 * for transactions, to signal internal conditions. They cannot and should not
 * be sent over the P2P network.
 */
static const unsigned int REJECT_INTERNAL = 0x100;
/** Too high fee. Can not be triggered by P2P transactions */
static const unsigned int REJECT_HIGHFEE = 0x100;
/** Transaction is already known (either in mempool or blockchain) */
static const unsigned int REJECT_ALREADY_KNOWN = 0x101;
/** Transaction conflicts with a transaction already known */
static const unsigned int REJECT_CONFLICT = 0x102;

#endif // BITCOIN_MAIN_H<|MERGE_RESOLUTION|>--- conflicted
+++ resolved
@@ -382,10 +382,6 @@
  */
 bool CheckFinalTx(const CTransaction &tx, int flags = -1);
 
-<<<<<<< HEAD
-
-/** 
-=======
 /**
  * Test whether the LockPoints height and time are still valid on the current chain
  */
@@ -411,7 +407,6 @@
 bool CheckSequenceLocks(const CTransaction &tx, int flags, LockPoints* lp = NULL, bool useExistingLockPoints = false);
 
 /**
->>>>>>> d2899501
  * Closure representing one script verification
  * Note that this stores references to the spending transaction 
  */
@@ -453,38 +448,26 @@
 
 /** Functions for validating blocks and updating the block tree */
 
-<<<<<<< HEAD
+/** Context-independent validity checks */
+bool CheckBlockHeader(const CBlockHeader& block, CValidationState& state, bool fCheckPOW = true);
+bool CheckBlock(const CBlock& block, CValidationState& state, bool fCheckPOW = true, bool fCheckMerkleRoot = true);
+
+/** Context-dependent validity checks.
+ *  By "context", we mean only the previous block headers, but not the UTXO
+ *  set; UTXO-related validity checks are done in ConnectBlock(). */
+bool ContextualCheckBlockHeader(const CBlockHeader& block, CValidationState& state, CBlockIndex *pindexPrev);
+bool ContextualCheckBlock(const CBlock& block, CValidationState& state, CBlockIndex *pindexPrev);
+
+/** Apply the effects of this block (with given index) on the UTXO set represented by coins.
+ *  Validity checks that depend on the UTXO set are also done; ConnectBlock()
+ *  can fail if those validity checks fail (among other reasons). */
+bool ConnectBlock(const CBlock& block, CValidationState& state, CBlockIndex* pindex, CCoinsViewCache& coins, CClaimTrieCache& trieCache, bool fJustCheck = false);
+
 /** Undo the effects of this block (with given index) on the UTXO set represented by coins.
  *  In case pfClean is provided, operation will try to be tolerant about errors, and *pfClean
  *  will be true if no problems were found. Otherwise, the return value will be false in case
  *  of problems. Note that in any case, coins may be modified. */
 bool DisconnectBlock(const CBlock& block, CValidationState& state, const CBlockIndex* pindex, CCoinsViewCache& coins, CClaimTrieCache& trieCache, bool* pfClean = NULL);
-
-/** Apply the effects of this block (with given index) on the UTXO set represented by coins */
-bool ConnectBlock(const CBlock& block, CValidationState& state, CBlockIndex* pindex, CCoinsViewCache& coins, CClaimTrieCache& trieCache, bool fJustCheck = false);
-
-=======
->>>>>>> d2899501
-/** Context-independent validity checks */
-bool CheckBlockHeader(const CBlockHeader& block, CValidationState& state, bool fCheckPOW = true);
-bool CheckBlock(const CBlock& block, CValidationState& state, bool fCheckPOW = true, bool fCheckMerkleRoot = true);
-
-/** Context-dependent validity checks.
- *  By "context", we mean only the previous block headers, but not the UTXO
- *  set; UTXO-related validity checks are done in ConnectBlock(). */
-bool ContextualCheckBlockHeader(const CBlockHeader& block, CValidationState& state, CBlockIndex *pindexPrev);
-bool ContextualCheckBlock(const CBlock& block, CValidationState& state, CBlockIndex *pindexPrev);
-
-/** Apply the effects of this block (with given index) on the UTXO set represented by coins.
- *  Validity checks that depend on the UTXO set are also done; ConnectBlock()
- *  can fail if those validity checks fail (among other reasons). */
-bool ConnectBlock(const CBlock& block, CValidationState& state, CBlockIndex* pindex, CCoinsViewCache& coins, bool fJustCheck = false);
-
-/** Undo the effects of this block (with given index) on the UTXO set represented by coins.
- *  In case pfClean is provided, operation will try to be tolerant about errors, and *pfClean
- *  will be true if no problems were found. Otherwise, the return value will be false in case
- *  of problems. Note that in any case, coins may be modified. */
-bool DisconnectBlock(const CBlock& block, CValidationState& state, const CBlockIndex* pindex, CCoinsViewCache& coins, bool* pfClean = NULL);
 
 /** Check a block is completely valid from start to finish (only works on top of our current best block, with cs_main held) */
 bool TestBlockValidity(CValidationState& state, const CChainParams& chainparams, const CBlock& block, CBlockIndex* pindexPrev, bool fCheckPOW = true, bool fCheckMerkleRoot = true);
